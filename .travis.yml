--- conflicted
+++ resolved
@@ -3,11 +3,7 @@
 env:
   global:
     - CONDA_CHANNELS='astropy-ci-extras astropy'
-<<<<<<< HEAD
-    - CONDA_DEPENDENCIES="astropy scipy astroquery matplotlib jupyter"
-=======
-    - CONDA_DEPENDENCIES="astropy matplotlib jupyter pandas"
->>>>>>> ce42b82f
+    - CONDA_DEPENDENCIES="astropy scipy astroquery matplotlib jupyter pandas"
     - PYTHON_VERSION=3.6
 
 jobs:
