--- conflicted
+++ resolved
@@ -771,12 +771,7 @@
    "metadata": {},
    "source": [
     "<div style=\"text-align: left\"> <strong> <font size =\"4\">Animated GIF of the v1.0 and v2.0 FLC image subsections: </font> </strong> </div>\n",
-<<<<<<< HEAD
     "<img align=\"left\" width=\"975\" height=\"975\" src=\"example/v1_v2_subsection.gif\" title=\"An animated GIF of the v1.0 and v2.0 FLC image subsections\" alt=\"An animated GIF of the v1.0 and v2.0 FLC image subsections\">"
-=======
-    "<img align=\"left\" width=\"975\" height=\"975\" src=\"example/v1_v2_subsection.gif\">"
->>>>>>> bf54b2d7
-   ]
   },
   {
    "cell_type": "markdown",
@@ -791,11 +786,7 @@
    "cell_type": "markdown",
    "metadata": {},
    "source": [
-<<<<<<< HEAD
     "<img align=\"left\" width=\"900\" height=\"900\" src=\"example/apphot_image.png\" title=\"Aperture photometry illustration\" alt=\"Aperture photometry illustration\">"
-=======
-    "<img align=\"left\" width=\"900\" height=\"900\" src=\"example/apphot_image.png\">"
->>>>>>> bf54b2d7
    ]
   },
   {
