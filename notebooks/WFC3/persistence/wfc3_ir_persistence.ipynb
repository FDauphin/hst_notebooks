{
 "cells": [
  {
   "cell_type": "markdown",
   "metadata": {
    "slideshow": {
     "slide_type": "slide"
    }
   },
   "source": [
    "<a id=\"top\"></a>\n",
    "# Masking Persistence in WFC3/IR Images\n",
    "***\n",
    "## Learning Goals\n",
    "\n",
    "This notebook shows how to use the Hubble Space Telescope WFC3/IR persistence model to flag pixels affected by persistence in the calibrated (FLT) science images. When the images are sufficiently dithered to step over the observed persistence artifacts, AstroDrizzle may be used to exclude those flagged pixels when combining the FLT frames. \n",
    "\n",
    "By the end of this tutorial, you will:\n",
    "\n",
    "- Download images and persistence products from MAST.\n",
    "- Flag affected pixels in the data quality arrays of the FLT images.\n",
    "- Redrizzle the FLT images to produce a \"clean\" DRZ combined product.\n",
    "\n",
    "## Table of Contents\n",
    "\n",
    "[Introduction](#intro) <br>\n",
    "[1. Imports](#import) <br>\n",
    "[2. Data](#data) <br>\n",
    "- [2.1 Download the WFC3/IR observations from MAST](#images) <br>\n",
    "- [2.2 Download the persistence model products](#model) <br>\n",
    "\n",
    "[3. Analysis](#analysis) <br>\n",
    "- [3.1 Display the images](#display) <br>\n",
    "- [3.2 Use the persistence model to add DQ flags](#flag) <br>\n",
    "- [3.3 Redrizzle the FLT data and apply the new DQ flags](#drizzle) <br>\n",
    "- [3.4 Compare the original and corrected DRZ files](#compare) <br>\n",
    "- [3.5 Compare the original and corrected WHT files](#weight) <br>\n",
    "\n",
    "[4. Conclusions](#conclusions) <br>\n",
    "[Additional Resources](#add) <br>\n",
    "[About this Notebook](#about) <br>\n",
    "[Citations](#cite) <br>"
   ]
  },
  {
   "cell_type": "markdown",
   "metadata": {
    "slideshow": {
     "slide_type": "slide"
    }
   },
   "source": [
    "## Introduction <a id=\"intro\"></a>\n",
    "\n",
    "Image persistence in the IR array occurs whenever a pixel is exposed to light that exceeds more than about half of the full well of a pixel in the array. Persistence can occur within a single visit, as the different exposures in a visit are dithered. Persistence also occurs from observations in a previous visit of completely different fields.\n",
    "\n",
    "Image persistence is seen in a small, but non-negligible fraction of WFC3/IR exposures. Its properties are discussed in in [Section 5.7.9](https://hst-docs.stsci.edu/wfc3ihb/chapter-5-wfc3-detector-characteristics-and-performance/5-7-ir-detector-characteristics-and-performance#id-5.7IRDetectorCharacteristicsandPerformance-5.7.95.7.9ImagePersistence) of the WFC3 Instrument Handbook and in [Chapter 8](https://hst-docs.stsci.edu/wfc3dhb/chapter-8-persistence-in-wfc3-ir) of the WFC3 Data Handbook. Persistence is primarily a function of the degree to which a pixel is filled (in electrons) and the time since this occurred. Additional information is available from the [WFC3 Persistence Webpage](https://www.stsci.edu/hst/instrumentation/wfc3/data-analysis/ir-persistence).\n",
    "\n",
    "As described in [Section 8.3](https://hst-docs.stsci.edu/wfc3dhb/chapter-8-persistence-in-wfc3-ir/8-3-mitigating-the-effects-of-persistence) of the Data Handbook, there are two possible ways to mitigate persistence: 1.) exclude the affected pixels from the analysis or 2.) subtract the persistence model directly from the image.\n",
    "\n",
    "This notebook illustrates the first method and shows how to use the model to flag affected pixels in the data quality (DQ) array of each FLT image. When the images are sufficiently dithered, affected regions of the detector may be replaced with 'good' pixels from other exposures in the visit when combining the exposures with AstroDrizzle. Note that this reduces the effective exposure time in those regions of the combined image. \n",
    "\n",
    "In the second method, the persistence-corrected FLT frames, downloaded in [Section 2.2](#model) of this notebook, may be used directly for analysis. Alternatively, a scaled version of the persistence model may be subtracted from each FLT image until an adequate correction is achieved. In this case, flagging the affected pixels in the DQ arrays would not be required."
   ]
  },
  {
   "cell_type": "markdown",
   "metadata": {
    "slideshow": {
     "slide_type": "slide"
    }
   },
   "source": [
    "## 1. Imports <a id=\"import\"></a>\n",
    "    \n",
    "This notebook assumes you have installed the required libraries as described [here](https://github.com/spacetelescope/hst_notebooks/tree/main/notebooks/WFC3/persistence).\n",
    "\n",
    "We import: \n",
    "\n",
    "- *glob* for finding lists of files\n",
    "- *os* for setting environment variables\n",
    "- *shutil* for managing directories\n",
    "- *urllib* for obtaining the Persistence products from MAST\n",
    "\n",
    "- *matplotlib.pyplot* for plotting data\n",
    "\n",
    "- *astropy.io fits* for accessing FITS files\n",
    "- *astroquery* for downloading data from MAST\n",
    "- *ccdproc* for querying keyword values in the FITS headers\n",
    "\n",
    "- *drizzlepac astrodrizzle* for combining images"
   ]
  },
  {
   "cell_type": "code",
   "execution_count": null,
   "metadata": {
    "slideshow": {
     "slide_type": "fragment"
    }
   },
   "outputs": [],
   "source": [
    "import glob \n",
    "import os \n",
    "import shutil\n",
    "import urllib\n",
    "\n",
    "import matplotlib.pyplot as plt\n",
    "\n",
    "from astropy.io import fits\n",
    "from astroquery.mast import Observations\n",
    "from ccdproc import ImageFileCollection\n",
    "\n",
    "from drizzlepac import astrodrizzle"
   ]
  },
  {
   "cell_type": "markdown",
   "metadata": {},
   "source": [
    "## 2. Data <a id=\"data\"></a>"
   ]
  },
  {
   "cell_type": "markdown",
   "metadata": {
    "slideshow": {
     "slide_type": "slide"
    }
   },
   "source": [
    "### 2.1 Download the WFC3/IR observations from MAST <a id=\"images\"></a>\n",
    "\n",
    "Here, we obtain WFC3/IR observations from the Grism Lens-Amplified Survey from Space (GLASS) program 13459, Visit 29 in the F140W filter. These exposures were impacted by persistence from grism G102 exposures obtained just prior to these. \n",
    "\n",
    "The following commands query the Mikulski Archive for Space Telescopes (MAST) and then download the FLT and DRZ data products to the current directory."
   ]
  },
  {
   "cell_type": "code",
   "execution_count": null,
   "metadata": {
    "slideshow": {
     "slide_type": "fragment"
    }
   },
   "outputs": [],
   "source": [
    "data_list = Observations.query_criteria(obs_id='ica529*', filters='F140W')\n",
    "\n",
    "Observations.download_products(data_list['obsid'], mrp_only=False, download_dir='./data',\n",
    "                               productSubGroupDescription=['FLT', 'DRZ'])\n",
    "\n",
    "science_files = glob.glob('data/mastDownload/HST/*/*fits')\n",
    "\n",
    "for im in science_files:\n",
    "    root = im.split('/')[-1]\n",
    "    os.rename(im, './'+root)\n",
    "shutil.rmtree('data/')"
   ]
  },
  {
   "cell_type": "markdown",
   "metadata": {},
   "source": [
    "This Visit contains 4 consecutive dithered FLT exposures in the F140W filter, which are obtained in a single orbit. The following commands print the values of keywords describing those data, where the POSTARG* values represent the commanded x-axis and y-axis offsets in arcseconds. "
   ]
  },
  {
   "cell_type": "code",
   "execution_count": null,
   "metadata": {},
   "outputs": [],
   "source": [
    "collec = ImageFileCollection('./',\n",
    "                             keywords=[\"asn_id\", \"targname\", \"filter\", \"samp_seq\", \"nsamp\", \"exptime\",\n",
    "                                       \"postarg1\", \"postarg2\", \"date-obs\", \"time-obs\",], glob_include=\"ica529*flt.fits\", ext=0)\n",
    "out_table = collec.summary\n",
    "out_table"
   ]
  },
  {
   "cell_type": "markdown",
   "metadata": {},
   "source": [
    "### 2.2 Download the persistence model products  <a id=\"model\"></a>\n",
    "\n",
    "To find the URL of the tar file containing the persistence fits files, visit the [PERSIST Search Form](https://archive.stsci.edu/prepds/persist/search.php) and search for dataset='ica529*'.\n",
    "\n",
    "You may hover over the link in the Visit column to get the URL to the gzipped tar file for Visit 29. This URL is called in the Python code below. The persistence model data products we will use to create a mask are named 'rootname_persist.fits' and contain any contributions from either external or internal persistence. \n",
    "\n",
    "External persistence is defined as residual signal that is generated by an earlier visit, and internal persistence as that generated within the same visit as the image in question. External persistence typically comes from a prior scheduled WFC3/IR program and is not within the control of the observer. Internal persistence can be mitigated by the observer by dithering the exposures within a given visit. \n",
    "\n",
    "This cell may take several minutes to complete, as it will download persistence products for all images in the visit, and not just those for the F140W filter. "
   ]
  },
  {
   "cell_type": "code",
   "execution_count": null,
   "metadata": {},
   "outputs": [],
   "source": [
    "request = urllib.request.urlopen('https://archive.stsci.edu/pub/wfc3_persist/13459/Visit29/13459.Visit29.tar.gz')\n",
    "\n",
    "tar = request.read()\n",
    "with open('13459.Visit29.tar.gz', \"wb\") as gzfile:\n",
    "    gzfile.write(tar)\n",
    "\n",
    "!tar -zxvf 13459.Visit29.tar.gz\n",
    "\n",
    "os.remove('13459.Visit29.tar.gz')"
   ]
  },
  {
   "cell_type": "markdown",
   "metadata": {},
   "source": [
    "This creates a subdirectory named 13459.Visit29/ in the working directory with the following products for each calibrated 'flt.fits' image:\n",
    "  * persist.fits:  The persistence model, including both internal and external persistence\n",
    "  * extper.fits:   The persistence model, including only external persistence\n",
    "  * flt_corr.fits: The corrected FLT image, equal to the difference between the image and the model ('flt.fits' - 'persist.fits').\n",
    "  \n",
    "Note that limitations in the accuracy of the model can result in corrected FLT images in which persistence is not properly removed. This is especially true when prior observations were obtained in scanning mode, where the model significantly underestimates the level of persistence. In this case the model may be iteratively scaled and subtracted from the FLT frame until the residual signal is fully removed.  \n",
    "\n",
    "Alternately, this notebook shows how the user can flag the impacted pixels in the FLT data quality array then reprocess with AstroDrizzle to improve the combined image."
   ]
  },
  {
   "cell_type": "markdown",
   "metadata": {},
   "source": [
    "## 3. Analysis <a id=\"analysis\"></a>"
   ]
  },
  {
   "cell_type": "markdown",
   "metadata": {},
   "source": [
    "### 3.1 Display the images  <a id=\"display\"></a>\n",
    "\n",
    "The drizzeled (DRZ) product combines the 4 individual FLT exposures and shows faint residual persistence from grism observations obtained just prior to these data.  An example of the 'Persistence Removal Evaluation' for the first dataset ica529rmq may be found [here](https://archive.stsci.edu/pub/wfc3_persist/13459/Visit29/ica529rmq_persist.html).\n",
    "\n",
    "The DRZ pipeline product is shown on the left, and we can see that the persistence was partially, but not completely, removed by the cosmic-ray rejection functionality in AstroDrizzle. The persistence model for the first FLT dataset is shown on the right.  A pair of red boxes are overplotted on each image to highlight regions of the detector with the most visible grism persistence in the combined DRZ image. "
   ]
  },
  {
   "cell_type": "code",
   "execution_count": null,
   "metadata": {},
   "outputs": [],
   "source": [
    "drz = fits.getdata('ica529030_drz.fits', ext=1)\n",
    "per1 = fits.getdata('13459.Visit29/ica529rsq_persist.fits', ext=1)\n",
    "\n",
    "fig = plt.figure(figsize=(20, 8))\n",
    "ax1 = fig.add_subplot(1, 2, 1)\n",
    "ax2 = fig.add_subplot(1, 2, 2)\n",
    "\n",
    "ax1.imshow(drz, vmin=0.85, vmax=1.4, cmap='Greys_r', origin='lower')\n",
    "ax2.imshow(per1, vmin=0.0, vmax=0.005, cmap='Greys_r', origin='lower')\n",
    "\n",
    "ax1.set_title('ica529030_drz.fits (Drizzled Product = 4 FLTs)', fontsize=20)\n",
    "ax2.set_title('ica529rsq_persist.fits (Model for a single FLT)', fontsize=20)\n",
    "\n",
    "ax1.plot([0, 280, 280, 0, 0], [250, 250, 350, 350, 250], c='red')\n",
    "ax2.plot([0, 280, 280, 0, 0], [250, 250, 350, 350, 250], c='red')\n",
    "ax1.plot([200, 480, 480, 200, 200], [360, 360, 460, 460, 360], c='red')\n",
    "ax2.plot([200, 480, 480, 200, 200], [360, 360, 460, 460, 360], c='red')"
   ]
  },
  {
   "cell_type": "markdown",
   "metadata": {},
   "source": [
    "### 3.2 Use the persistence model to add DQ flags  <a id=\"flag\"></a>\n",
    "\n",
    "For any pixels in the model with a signal greater than 0.005 e-/sec, we add a flag of 16384 to the current DQ array values in each FLT frame. This threshold is flexible and should be determined empirically by the user based on the science objective and the fraction of pixels impacted. Note that the IR dark rate is 0.049 e-/s, so a threshold of 0.05 e-/s or 0.01 e-/s may be a more reasonable starting value in order to avoid flagging more pixels than can be filled in with the associated dithered FLT frames. "
   ]
  },
  {
   "cell_type": "code",
   "execution_count": null,
   "metadata": {},
   "outputs": [],
   "source": [
    "flt1_dq = fits.open('ica529rmq_flt.fits', mode='update')\n",
    "per1 = fits.getdata('13459.Visit29/ica529rmq_persist.fits', ext=1)\n",
    "\n",
    "flt2_dq = fits.open('ica529rsq_flt.fits', mode='update')\n",
    "per2 = fits.getdata('13459.Visit29/ica529rsq_persist.fits', ext=1)\n",
    "\n",
    "flt3_dq = fits.open('ica529s0q_flt.fits', mode='update')\n",
    "per3 = fits.getdata('13459.Visit29/ica529s0q_persist.fits',ext=1)\n",
    "\n",
    "flt4_dq = fits.open('ica529s6q_flt.fits', mode='update')\n",
    "per4 = fits.getdata('13459.Visit29/ica529s6q_persist.fits', ext=1)\n",
    "\n",
    "flt1_dq[3].data[per1 > 0.005] += 16384\n",
    "flt2_dq[3].data[per2 > 0.005] += 16384\n",
    "flt3_dq[3].data[per3 > 0.005] += 16384\n",
    "flt4_dq[3].data[per4 > 0.005] += 16384\n",
    "\n",
    "flt1_dq.close()\n",
    "flt2_dq.close()\n",
    "flt3_dq.close()\n",
    "flt4_dq.close()"
   ]
  },
  {
   "cell_type": "markdown",
   "metadata": {},
   "source": [
    "### 3.3 Redrizzle the FLT data and apply the new DQ flags  <a id=\"drizzle\"></a>\n",
    "\n",
    "Now, we recombine the FLT data with AstroDrizzle using the updated DQ arrays and compare with the pipeline DRZ data products. The following cell uses the default parameter values recommended for the IR detector, where `final_bits` tells AstroDrizzle which DQ flags to ignore (e.g. to treat as good data). All other flagged (non-zero) values will be treated as bad pixels and excluded from the combined image. "
   ]
  },
  {
   "cell_type": "code",
   "execution_count": null,
   "metadata": {},
   "outputs": [],
   "source": [
    "astrodrizzle.AstroDrizzle('ica529*flt.fits', output='ica529030_pcorr',\n",
    "                          preserve=False, build=True, clean=True, \n",
    "                          skymethod='match', sky_bits='16',\n",
    "                          driz_sep_bits='512,16', combine_type='median',\n",
    "                          driz_cr_snr='5.0 4.0', driz_cr_scale='3.0 2.4', \n",
    "                          final_bits='512,16', num_cores=1)"
   ]
  },
  {
   "cell_type": "markdown",
   "metadata": {},
   "source": [
    "### 3.4 Compare the original and corrected DRZ files  <a id=\"compare\"></a>\n",
    "\n",
    "Here, we display the drizzled image from the pipeline and the reprocessed drizzled image with persistence masked. "
   ]
  },
  {
   "cell_type": "code",
   "execution_count": null,
   "metadata": {},
   "outputs": [],
   "source": [
    "drz = fits.getdata('ica529030_drz.fits', ext=1)\n",
    "drz_corr = fits.getdata('ica529030_pcorr_drz.fits', ext=1)\n",
    "\n",
    "fig = plt.figure(figsize=(20, 8))\n",
    "ax1 = fig.add_subplot(1, 2, 1)\n",
    "ax2 = fig.add_subplot(1, 2, 2)\n",
    "\n",
    "ax1.imshow(drz, vmin=0.85, vmax=1.4, cmap='Greys_r', origin='lower')\n",
    "ax2.imshow(drz_corr, vmin=0.85, vmax=1.4, cmap='Greys_r', origin='lower')\n",
    "\n",
    "ax1.set_title('ica529030_drz.fits (Pipeline SCI)', fontsize=20)\n",
    "ax2.set_title('ica529030_pcorr_drz.fits (Corrected SCI)', fontsize=20)\n",
    "\n",
    "ax1.plot([0, 280, 280, 0, 0], [250, 250, 350, 350, 250], c='red')\n",
    "ax2.plot([0, 280, 280, 0, 0], [250, 250, 350, 350, 250], c='red')\n",
    "ax1.plot([200, 480, 480, 200, 200], [360, 360, 460, 460, 360], c='red')\n",
    "ax2.plot([200, 480, 480, 200, 200], [360, 360, 460, 460, 360], c='red')"
   ]
  },
  {
   "cell_type": "markdown",
   "metadata": {},
   "source": [
    "### 3.5 Compare the original and corrected WHT files  <a id=\"weight\"></a>\n",
    "\n",
    "When `final_wht_type='EXP'`, the drizzled weight (WHT) images provide an effective exposure time map of the combined array. \n",
    "\n",
    "In the plots below, we can see that the pipeline products have lower weight in the region impacted by the grism, but that only a single frame was flagged and rejected by the cosmic ray algorithm. The grey horizontal bars have a weight ~500 seconds compared to the total exposure ~700 seconds.\n",
    "\n",
    "In the redrizzled 'corrected' WHT image, only a single exposure contributed to the darkest horizontal bars which have a value of ~200 seconds. The adjacent grey bars have a weight ~500 seconds and the rest of the WHT image is ~700 seconds. Users will need to experiment with the persistence masking thresholds and consider the size of the dithers in their individual datasets to determine the best masking strategy."
   ]
  },
  {
   "cell_type": "code",
   "execution_count": null,
   "metadata": {},
   "outputs": [],
   "source": [
    "wht = fits.getdata('ica529030_drz.fits', ext=2)\n",
    "wht_corr = fits.getdata('ica529030_pcorr_drz.fits', ext=2)\n",
    "\n",
    "fig = plt.figure(figsize=(20, 8))\n",
    "ax1 = fig.add_subplot(1, 2, 1)\n",
    "ax2 = fig.add_subplot(1, 2, 2)\n",
    "\n",
    "ax1.imshow(wht, vmin=0, vmax=800, cmap='Greys_r', origin='lower')\n",
    "ax2.imshow(wht_corr, vmin=0, vmax=800, cmap='Greys_r', origin='lower')\n",
    "\n",
    "ax1.set_title('ica529030_drz.fits (Pipeline WHT)', fontsize=20)\n",
    "ax2.set_title('ica529030_pcorr_drz.fits (Corrected WHT)', fontsize=20)\n",
    "\n",
    "ax1.plot([0, 300, 300, 0, 0], [250, 250, 350, 350, 250], c='red')\n",
    "ax2.plot([0, 300, 300, 0, 0], [250, 250, 350, 350, 250], c='red')\n",
    "ax1.plot([200, 480, 480, 200, 200], [360, 360, 460, 460, 360], c='red')\n",
    "ax2.plot([200, 480, 480, 200, 200], [360, 360, 460, 460, 360], c='red')"
   ]
  },
  {
   "cell_type": "markdown",
   "metadata": {},
   "source": [
    "## 4. Conclusions <a id=\"conclusions\"></a>\n",
    "\n",
    "Thank you for walking through this notebook. Now with WFC3 data, you should be familiar with:\n",
    "\n",
    "- Examining the persistence models for a given dataset.\n",
    "- Defining a threshold to use for masking pixels in the DQ array of FLT science frames.\n",
    "- Reprocessing dithered frames with the new DQ flags to produce an improved combined DRZ image.\n",
    "\n",
    "**Congratulations, you have completed the notebook.**"
   ]
  },
  {
   "cell_type": "markdown",
   "metadata": {},
   "source": [
    "## Additional Resources <a id=\"add\"></a>\n",
    "\n",
    "Below are some additional resources that may be helpful. Please send any questions through the [HST Helpdesk](https://stsci.service-now.com/hst).\n",
    "\n",
    "- [WFC3 Website](https://www.stsci.edu/hst/instrumentation/wfc3)\n",
    "- [WFC3 Instrument Handbook](https://hst-docs.stsci.edu/wfc3ihb)\n",
    "    - see Sections 5.7.9 and 7.9.4 for a discussion of IR persistence\n",
    "- [WFC3 Data Handbook](https://hst-docs.stsci.edu/wfc3dhb)\n",
    "    - see Section 8.1 for a discussion of IR persistence\n",
    "    - see Section 8.2 for evaluating the amount of persistence in science images\n",
    "    - see Section 8.3 for a discussion methods for mitigating persistence\n",
    "- [DrizzlePac Handbook](https://hst-docs.stsci.edu/drizzpac)\n",
    "\n",
    "\n",
    "## About this Notebook <a id=\"about\"></a>\n",
    "\n",
    "**Author:** Jennifer Mack, WFC3 Instrument Team\n",
    "\n",
    "**Created On:** 2021-09-28\n",
    "\n",
    "**Updated On:** 2023-11-06\n",
    "\n",
    "**Source:** The notebook is sourced from [hst_notebooks/notebooks/WFC3/persistence](https://github.com/spacetelescope/hst_notebooks/tree/main/notebooks/WFC3/persistence).\n",
    "\n",
    "## Citations <a id=\"cite\"></a>\n",
    "If you use `astropy`, `astroquery`, `ccdproc`, or `drizzlepac` for published research, please cite the\n",
    "authors. Follow these links for more information about citing the libraries below:\n",
    "\n",
    "* [Citing `astropy`](https://www.astropy.org/acknowledging.html)\n",
    "* [Citing `astroquery`](https://astroquery.readthedocs.io/en/latest/license.html)\n",
    "* [Citing `ccdproc`](https://ccdproc.readthedocs.io/en/latest/license.html)\n",
    "* [Citing `drizzlepac`](https://drizzlepac.readthedocs.io/en/latest/LICENSE.html)\n",
    "***"
   ]
  },
  {
   "cell_type": "markdown",
   "metadata": {},
   "source": [
    "[Top of Page](#top)\n",
    "<img style=\"float: right;\" src=\"https://raw.githubusercontent.com/spacetelescope/notebooks/master/assets/stsci_pri_combo_mark_horizonal_white_bkgd.png\" alt=\"Space Telescope Logo\" width=\"200px\"/> "
   ]
  },
  {
   "cell_type": "code",
   "execution_count": null,
   "metadata": {},
   "outputs": [],
   "source": []
  }
 ],
 "metadata": {
  "kernelspec": {
   "display_name": "Python 3 (ipykernel)",
   "language": "python",
   "name": "python3"
  },
  "language_info": {
   "codemirror_mode": {
    "name": "ipython",
    "version": 3
   },
   "file_extension": ".py",
   "mimetype": "text/x-python",
   "name": "python",
   "nbconvert_exporter": "python",
   "pygments_lexer": "ipython3",
<<<<<<< HEAD
   "version": "3.11.5"
=======
   "version": "3.8.12"
>>>>>>> d1e5a103
  }
 },
 "nbformat": 4,
 "nbformat_minor": 4
}<|MERGE_RESOLUTION|>--- conflicted
+++ resolved
@@ -488,11 +488,7 @@
    "name": "python",
    "nbconvert_exporter": "python",
    "pygments_lexer": "ipython3",
-<<<<<<< HEAD
-   "version": "3.11.5"
-=======
    "version": "3.8.12"
->>>>>>> d1e5a103
   }
  },
  "nbformat": 4,
